#!/usr/bin/env node

import {
  extract,
  parseMarkup,
  parseStylesheet,
  resolveConfig,
  stringifyMarkup,
  stringifyStylesheet,
} from "emmet";
import { TextDocument } from "vscode-languageserver-textdocument";
import {
  CompletionItem,
  CompletionItemKind,
  createConnection,
  DidChangeConfigurationNotification,
  InitializeParams,
  InitializeResult,
  InsertTextFormat,
  ProposedFeatures,
  TextDocumentPositionParams,
  TextDocuments,
  TextDocumentSyncKind,
} from "vscode-languageserver/node";

let connection = createConnection(ProposedFeatures.all);

// Create a simple text document manager.
let documents: TextDocuments<TextDocument> = new TextDocuments(TextDocument);

let hasConfigurationCapability: boolean = false;
let hasWorkspaceFolderCapability: boolean = false;
let hasDiagnosticRelatedInformationCapability: boolean = false;

connection.onInitialize((params: InitializeParams) => {
  let capabilities = params.capabilities;

  // Does the client support the `workspace/configuration` request?
  // If not, we fall back using global settings.
  hasConfigurationCapability = !!(
    capabilities.workspace && !!capabilities.workspace.configuration
  );
  hasWorkspaceFolderCapability = !!(
    capabilities.workspace && !!capabilities.workspace.workspaceFolders
  );
  hasDiagnosticRelatedInformationCapability = !!(
    capabilities.textDocument &&
    capabilities.textDocument.publishDiagnostics &&
    capabilities.textDocument.publishDiagnostics.relatedInformation
  );

  const triggerCharacters = [
    ">",
    ")",
    "]",
    "}",

    "@",
    "*",
    "$",
    "+",
    
    // alpha
    "a",
    "b",
    "c",
    "d",
    "e",
    "f",
    "g",
    "h",
    "i",
    "j",
    "k",
    "l",
    "m",
    "n",
    "o",
    "p",
    "q",
    "r",
    "s",
    "t",
    "u",
    "v",
    "w",
    "x",
    "y",
    "z",

    // num
    "0",
    "1",
    "2",
    "3",
    "4",
    "5",
    "6",
    "7",
    "8",
    "9",
  ];

  const result: InitializeResult = {
    capabilities: {
      textDocumentSync: TextDocumentSyncKind.Incremental,
      // Tell the client that this server supports code completion.
      completionProvider: {
        resolveProvider: true,
        triggerCharacters: triggerCharacters,
      },
    },
  };
  if (hasWorkspaceFolderCapability) {
    result.capabilities.workspace = {
      workspaceFolders: {
        supported: true,
      },
    };
  }
  return result;
});

connection.onInitialized(() => {
  if (hasConfigurationCapability) {
    // Register for all configuration changes.
    connection.client.register(
      DidChangeConfigurationNotification.type,
      undefined
    );
  }
  if (hasWorkspaceFolderCapability) {
    connection.workspace.onDidChangeWorkspaceFolders((_event) => {
      connection.console.log("Workspace folder change event received.");
    });
  }
});

// The example settings
interface ExampleSettings {
  maxNumberOfProblems: number;
}

// The global settings, used when the `workspace/configuration` request is not supported by the client.
// Please note that this is not the case when using this server with the client provided in this example
// but could happen with other clients.
const defaultSettings: ExampleSettings = { maxNumberOfProblems: 1000 };
let globalSettings: ExampleSettings = defaultSettings;

// Cache the settings of all open documents
let documentSettings: Map<string, Thenable<ExampleSettings>> = new Map();

function getDocumentSettings(resource: string): Thenable<ExampleSettings> {
  if (!hasConfigurationCapability) {
    return Promise.resolve(globalSettings);
  }
  let result = documentSettings.get(resource);
  if (!result) {
    result = connection.workspace.getConfiguration({
      scopeUri: resource,
      section: "languageServerExample",
    });
    documentSettings.set(resource, result);
  }
  return result;
}

documents.onDidClose((e) => {
  documentSettings.delete(e.document.uri);
});

connection.onCompletion(
  (_textDocumentPosition: TextDocumentPositionParams): CompletionItem[] => {
    try {
      let docs = documents.get(_textDocumentPosition.textDocument.uri);
      if (!docs) throw "failed to find document";
      let languageId = docs.languageId;
      let content = docs.getText();
      let linenr = _textDocumentPosition.position.line;
      let line = String(content.split(/\r?\n/g)[linenr]);
      let character = _textDocumentPosition.position.character;
      let extractPosition =
        languageId != "css"
          ? extract(line, character)
          : extract(line, character, { type: "stylesheet" });

      if (extractPosition?.abbreviation == undefined) {
        throw "failed to parse line";
      }

      let left = extractPosition.start;
      let right = extractPosition.end;
      let abbreviation = extractPosition.abbreviation;
      let textResult = "";
<<<<<<< HEAD
      const htmlLanguages = ["html", "blade", "twig", "razor"];
=======
      const htmlLanguages = ["html", "blade", "twig", "eruby", "erb"];
>>>>>>> ad1a79e8
      if (htmlLanguages.includes(languageId)) {
        const htmlconfig = resolveConfig({
          options: {
            "output.field": (index, placeholder) =>
              `\$\{${index}${placeholder ? ":" + placeholder : ""}\}`,
          },
        });
        const markup = parseMarkup(abbreviation, htmlconfig);
        textResult = stringifyMarkup(markup, htmlconfig);
      } else {
        const cssConfig = resolveConfig({
          type: "stylesheet",
          options: {
            "output.field": (index, placeholder) =>
              `\$\{${index}${placeholder ? ":" + placeholder : ""}\}`,
          },
        });
        const markup = parseStylesheet(abbreviation, cssConfig);
        textResult = stringifyStylesheet(markup, cssConfig);
      }
      const range = {
        start: {
          line: linenr,
          character: left,
        },
        end: {
          line: linenr,
          character: right,
        },
      };

      return [
        {
          insertTextFormat: InsertTextFormat.Snippet,
          label: abbreviation,
          detail: abbreviation,
          documentation: textResult,
          textEdit: {
            range,
            newText: textResult,
            // newText: textResult.replace(/\$\{\d*\}/g,''),
          },
          kind: CompletionItemKind.Snippet,
          data: {
            range,
            textResult,
          },
        },
      ];
    } catch (error) {
      connection.console.log(`ERR: ${error}`);
    }

    return [];
  }
);

documents.listen(connection);

connection.listen();<|MERGE_RESOLUTION|>--- conflicted
+++ resolved
@@ -192,11 +192,9 @@
       let right = extractPosition.end;
       let abbreviation = extractPosition.abbreviation;
       let textResult = "";
-<<<<<<< HEAD
-      const htmlLanguages = ["html", "blade", "twig", "razor"];
-=======
-      const htmlLanguages = ["html", "blade", "twig", "eruby", "erb"];
->>>>>>> ad1a79e8
+
+      const htmlLanguages = ["html", "blade", "twig", "eruby", "erb", "razor"];
+
       if (htmlLanguages.includes(languageId)) {
         const htmlconfig = resolveConfig({
           options: {
